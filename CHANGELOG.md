--- conflicted
+++ resolved
@@ -2,11 +2,11 @@
 
 ## What's New
 
-<<<<<<< HEAD
+* Fix bug in tunneler source transparency when using UDP
+
 * Added guidance under /quickstart for quickly launching a simplified, local environment suitable for local dev testing and learning
-=======
-* Fix bug in tunneler source transparency when using UDP
->>>>>>> ce6230fe
+
+
 
 # Release 0.19.12
 
