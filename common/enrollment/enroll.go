--- conflicted
+++ resolved
@@ -21,10 +21,7 @@
 	"fmt"
 	"github.com/michaelquigley/pfxlog"
 	"github.com/openziti/foundation/identity/certtools"
-<<<<<<< HEAD
-=======
 	"github.com/openziti/foundation/util/term"
->>>>>>> a44da8d5
 	"github.com/openziti/sdk-golang/ziti/config"
 	"github.com/openziti/sdk-golang/ziti/enroll"
 	"github.com/pkg/errors"
@@ -38,11 +35,7 @@
 // global state used by all subcommands are located here for easy discovery
 var verbose bool
 var keyAlg config.KeyAlgVar
-<<<<<<< HEAD
-var jwtpath, outpath, keyPath, certPath, idname, caOverride string
-=======
 var jwtpath, outpath, keyPath, certPath, idname, caOverride, username, password string
->>>>>>> a44da8d5
 
 const verboseDesc = "Enable verbose logging."
 const outpathDesc = "Output configuration file."
@@ -90,12 +83,9 @@
 	enrollSubCmd.Flags().StringVarP(&idname, "idname", "n", "", idnameDesc)
 	enrollSubCmd.Flags().StringVarP(&certPath, "cert", "c", "", certDesc)
 	enrollSubCmd.Flags().StringVarP(&caOverride, "ca", "", "", "Additional trusted certificates")
-<<<<<<< HEAD
-=======
 	enrollSubCmd.Flags().StringVarP(&username, "username", "u", "", "Username for updb enrollment, prompted if not provided and necessary")
 	enrollSubCmd.Flags().StringVarP(&password, "password", "p", "", "Password for updb enrollment, prompted if not provided and necessary")
 
->>>>>>> a44da8d5
 	keyAlg.Set("RSA") // set default
 	enrollSubCmd.Flags().VarP(&keyAlg, "keyAlg", "a", "Crypto algorithm to use when generating private key")
 
